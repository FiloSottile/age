name: Go tests
on: [push, pull_request]
permissions:
  contents: read
jobs:
  test:
    name: Test
    strategy:
      fail-fast: false
      matrix:
        go: [1.19.x, 1.x]
        os: [ubuntu-latest, macos-latest, windows-latest]
    runs-on: ${{ matrix.os }}
    steps:
      - name: Install Go ${{ matrix.go }}
        uses: actions/setup-go@v4
        with:
          go-version: ${{ matrix.go }}
      - name: Checkout repository
        uses: actions/checkout@v3
        with:
          fetch-depth: 0
      - name: Run tests
        run: go test -race ./...
<<<<<<< HEAD
  freebsd:
    name: Test (FreeBSD)
    runs-on: macos-10.15
    steps:
      - name: Checkout repository
        uses: actions/checkout@v3
        with:
          fetch-depth: 0
      - name: Run tests
        # Unpinned Action allowed with read-only permissions.
        uses: vmactions/freebsd-vm@v0
        with:
          prepare: |
            freebsd-version
            pkg install -y go
            go version
          run: go test -buildvcs=false -race ./...
=======
>>>>>>> 101cc867
  gotip:
    name: Test (Go tip)
    strategy:
      fail-fast: false
      matrix:
        os: [ubuntu-latest, macos-latest, windows-latest]
    runs-on: ${{ matrix.os }}
    steps:
      - name: Install Go tip (UNIX)
        if: runner.os != 'Windows'
        run: |
          git clone --filter=tree:0 https://go.googlesource.com/go $HOME/gotip
          cd $HOME/gotip/src && ./make.bash
          echo "$HOME/gotip/bin" >> $GITHUB_PATH
      - name: Install Go tip (Windows)
        if: runner.os == 'Windows'
        run: |
          git clone --filter=tree:0 https://go.googlesource.com/go $HOME/gotip
          cd $HOME/gotip/src && ./make.bat
          echo "$HOME/gotip/bin" | Out-File -FilePath $env:GITHUB_PATH -Encoding utf8 -Append
      - name: Checkout repository
        uses: actions/checkout@v3
        with:
          fetch-depth: 0
      - run: go version
      - name: Run tests
        run: go test -race ./...<|MERGE_RESOLUTION|>--- conflicted
+++ resolved
@@ -22,7 +22,6 @@
           fetch-depth: 0
       - name: Run tests
         run: go test -race ./...
-<<<<<<< HEAD
   freebsd:
     name: Test (FreeBSD)
     runs-on: macos-10.15
@@ -40,8 +39,6 @@
             pkg install -y go
             go version
           run: go test -buildvcs=false -race ./...
-=======
->>>>>>> 101cc867
   gotip:
     name: Test (Go tip)
     strategy:
